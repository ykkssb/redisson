package org.redisson;

import static org.assertj.core.api.Assertions.assertThat;

import java.io.Serializable;
import java.util.Arrays;
import java.util.HashMap;
import java.util.HashSet;
import java.util.Iterator;
import java.util.LinkedHashMap;
import java.util.Map;
import java.util.Map.Entry;
import java.util.concurrent.ConcurrentMap;
import java.util.concurrent.ExecutionException;
import java.util.concurrent.ThreadLocalRandom;
import java.util.concurrent.TimeUnit;

import org.junit.Assert;
import org.junit.Test;
import org.redisson.api.RFuture;
import org.redisson.api.RMap;
import org.redisson.api.RMapCache;
import org.redisson.client.codec.LongCodec;
import org.redisson.client.codec.StringCodec;
import org.redisson.codec.JsonJacksonCodec;
import org.redisson.codec.MsgPackJacksonCodec;

public class RedissonMapCacheTest extends BaseTest {

    public static class SimpleKey implements Serializable {

        private String key;

        public SimpleKey() {
        }

        public SimpleKey(String field) {
            this.key = field;
        }

        public String getKey() {
            return key;
        }

        public void setKey(String key) {
            this.key = key;
        }

        @Override
        public String toString() {
            return "key: " + key;
        }

        @Override
        public int hashCode() {
            final int prime = 31;
            int result = 1;
            result = prime * result + ((key == null) ? 0 : key.hashCode());
            return result;
        }

        @Override
        public boolean equals(Object obj) {
            if (this == obj)
                return true;
            if (obj == null)
                return false;
            if (getClass() != obj.getClass())
                return false;
            SimpleKey other = (SimpleKey) obj;
            if (key == null) {
                if (other.key != null)
                    return false;
            } else if (!key.equals(other.key))
                return false;
            return true;
        }

    }

    public static class SimpleValue implements Serializable {

        private String value;

        public SimpleValue() {
        }

        public SimpleValue(String field) {
            this.value = field;
        }

        public void setValue(String field) {
            this.value = field;
        }

        public String getValue() {
            return value;
        }

        @Override
        public String toString() {
            return "value: " + value;
        }

        @Override
        public int hashCode() {
            final int prime = 31;
            int result = 1;
            result = prime * result + ((value == null) ? 0 : value.hashCode());
            return result;
        }

        @Override
        public boolean equals(Object obj) {
            if (this == obj)
                return true;
            if (obj == null)
                return false;
            if (getClass() != obj.getClass())
                return false;
            SimpleValue other = (SimpleValue) obj;
            if (value == null) {
                if (other.value != null)
                    return false;
            } else if (!value.equals(other.value))
                return false;
            return true;
        }

    }
    
    @Test
    public void testOrdering() {
        Map<String, String> map = new LinkedHashMap<String, String>();

        // General player data
        map.put("name", "123");
        map.put("ip", "4124");
        map.put("rank", "none");
        map.put("tokens", "0");
        map.put("coins", "0");

        // Arsenal player statistics
        map.put("ar_score", "0");
        map.put("ar_gameswon", "0");
        map.put("ar_gameslost", "0");
        map.put("ar_kills", "0");
        map.put("ar_deaths", "0");

        RMap<String, String> rmap = redisson.getMapCache("123");
        rmap.putAll(map);

        assertThat(rmap.keySet()).containsExactlyElementsOf(map.keySet());
        assertThat(rmap.readAllKeySet()).containsExactlyElementsOf(map.keySet());
        
        assertThat(rmap.values()).containsExactlyElementsOf(map.values());
        assertThat(rmap.readAllValues()).containsExactlyElementsOf(map.values());
        
        assertThat(rmap.entrySet()).containsExactlyElementsOf(map.entrySet());
        assertThat(rmap.readAllEntrySet()).containsExactlyElementsOf(map.entrySet());
    }
    
    @Test
    public void testCacheValues() {
        final RMapCache<String, String> map = redisson.getMapCache("testRMapCacheValues");
        map.put("1234", "5678", 0, TimeUnit.MINUTES, 60, TimeUnit.MINUTES);
        assertThat(map.values()).containsOnly("5678");
    }    

    @Test
    public void testGetAll() throws InterruptedException {
        RMapCache<Integer, Integer> map = redisson.getMapCache("getAll");
        map.put(1, 100);
        map.put(2, 200, 1, TimeUnit.SECONDS);
        map.put(3, 300, 1, TimeUnit.SECONDS, 1, TimeUnit.SECONDS);
        map.put(4, 400);

        Map<Integer, Integer> filtered = map.getAll(new HashSet<Integer>(Arrays.asList(2, 3, 5)));

        Map<Integer, Integer> expectedMap = new HashMap<Integer, Integer>();
        expectedMap.put(2, 200);
        expectedMap.put(3, 300);
        Assert.assertEquals(expectedMap, filtered);

        Thread.sleep(1000);

        Map<Integer, Integer> filteredAgain = map.getAll(new HashSet<Integer>(Arrays.asList(2, 3, 5)));
        Assert.assertTrue(filteredAgain.isEmpty());
    }

    @Test
    public void testGetAllWithStringKeys() {
        RMapCache<String, Integer> map = redisson.getMapCache("getAllStrings");
        map.put("A", 100);
        map.put("B", 200);
        map.put("C", 300);
        map.put("D", 400);

        Map<String, Integer> filtered = map.getAll(new HashSet<String>(Arrays.asList("B", "C", "E")));

        Map<String, Integer> expectedMap = new HashMap<String, Integer>();
        expectedMap.put("B", 200);
        expectedMap.put("C", 300);
        Assert.assertEquals(expectedMap, filtered);
    }

    @Test
    public void testExpiredIterator() throws InterruptedException {
        RMapCache<String, String> cache = redisson.getMapCache("simple");
        cache.put("0", "8");
        cache.put("1", "6", 1, TimeUnit.SECONDS);
        cache.put("2", "4", 3, TimeUnit.SECONDS);
        cache.put("3", "2", 4, TimeUnit.SECONDS);
        cache.put("4", "4", 1, TimeUnit.SECONDS);

        Thread.sleep(1000);

        assertThat(cache.keySet()).containsOnly("0", "2", "3");
    }

    @Test
    public void testExpire() throws InterruptedException {
        RMapCache<String, String> cache = redisson.getMapCache("simple");
        cache.put("0", "8", 1, TimeUnit.SECONDS);

        cache.expire(100, TimeUnit.MILLISECONDS);

        Thread.sleep(500);

        Assert.assertEquals(0, cache.size());
    }

    @Test
    public void testExpireAt() throws InterruptedException {
        RMapCache<String, String> cache = redisson.getMapCache("simple");
        cache.put("0", "8", 1, TimeUnit.SECONDS);

        cache.expireAt(System.currentTimeMillis() + 100);

        Thread.sleep(500);

        Assert.assertEquals(0, cache.size());
    }

    @Test
    public void testIteratorRemoveHighVolume() throws InterruptedException {
        RMapCache<Integer, Integer> map = redisson.getMapCache("simpleMap");
        for (int i = 0; i < 10000; i++) {
            map.put(i, i*10);
        }
        
        int cnt = 0;
        Iterator<Entry<Integer, Integer>> iterator = map.entrySet().iterator();
        while (iterator.hasNext()) {
            Entry<Integer, Integer> entry = iterator.next();
            iterator.remove();
            cnt++;
        }
        Assert.assertEquals(10000, cnt);
        assertThat(map).isEmpty();
        Assert.assertEquals(0, map.size());
    }
    
    @Test
    public void testIteratorRandomRemoveFirst() throws InterruptedException {
        RMapCache<Integer, Integer> map = redisson.getMapCache("simpleMap");
        for (int i = 0; i < 1000; i++) {
            map.put(i, i*10);
        }
        
        int cnt = 0;
        int removed = 0;
        Iterator<Entry<Integer, Integer>> iterator = map.entrySet().iterator();
        while (iterator.hasNext()) {
            Entry<Integer, Integer> entry = iterator.next();
            if (cnt < 20) {
                iterator.remove();
                removed++;
            }
            cnt++;
        }
        Assert.assertEquals(1000, cnt);
        assertThat(map.size()).isEqualTo(cnt - removed);
    }
    
    @Test
    public void testIteratorRandomRemoveHighVolume() throws InterruptedException {
        RMapCache<Integer, Integer> map = redisson.getMapCache("simpleMap");
        for (int i = 0; i < 10000; i++) {
            map.put(i, i*10);
        }
        
        int cnt = 0;
        int removed = 0;
        Iterator<Entry<Integer, Integer>> iterator = map.entrySet().iterator();
        while (iterator.hasNext()) {
            Entry<Integer, Integer> entry = iterator.next();
            if (ThreadLocalRandom.current().nextBoolean()) {
                iterator.remove();
                removed++;
            }
            cnt++;
        }
        Assert.assertEquals(10000, cnt);
        assertThat(map.size()).isEqualTo(cnt - removed);
    }

    @Test
    public void testClearExpire() throws InterruptedException {
        RMapCache<String, String> cache = redisson.getMapCache("simple");
        cache.put("0", "8", 1, TimeUnit.SECONDS);

        cache.expireAt(System.currentTimeMillis() + 100);

        cache.clearExpire();

        Thread.sleep(500);

        Assert.assertEquals(1, cache.size());
    }

    @Test
    public void testEntrySet() throws InterruptedException {
        RMapCache<Integer, String> map = redisson.getMapCache("simple12");
        map.put(1, "12");
        map.put(2, "33", 1, TimeUnit.SECONDS);
        map.put(3, "43");

        Map<Integer, String> expected = new HashMap<>();
        map.put(1, "12");
        map.put(3, "43");
        
        assertThat(map.entrySet()).containsAll(expected.entrySet());
        assertThat(map).hasSize(3);
    }

    @Test
    public void testRemove() {
        Map<SimpleKey, SimpleValue> map = redisson.getMapCache("simple");
        map.put(new SimpleKey("1"), new SimpleValue("2"));
        map.put(new SimpleKey("33"), new SimpleValue("44"));
        map.put(new SimpleKey("5"), new SimpleValue("6"));

        map.remove(new SimpleKey("33"));
        map.remove(new SimpleKey("5"));

        Assert.assertEquals(1, map.size());
    }

    @Test
    public void testPutAll() {
        Map<Integer, String> map = redisson.getMapCache("simple");
        map.put(1, "1");
        map.put(2, "2");
        map.put(3, "3");

        Map<Integer, String> joinMap = new HashMap<Integer, String>();
        joinMap.put(4, "4");
        joinMap.put(5, "5");
        joinMap.put(6, "6");
        map.putAll(joinMap);

        assertThat(map.keySet()).containsOnly(1, 2, 3, 4, 5, 6);
    }

    @Test
    public void testKeySet() throws InterruptedException {
        RMapCache<SimpleKey, SimpleValue> map = redisson.getMapCache("simple03");
        map.put(new SimpleKey("33"), new SimpleValue("44"), 1, TimeUnit.SECONDS);
        map.put(new SimpleKey("1"), new SimpleValue("2"));

        Assert.assertTrue(map.keySet().contains(new SimpleKey("33")));
        Assert.assertFalse(map.keySet().contains(new SimpleKey("44")));
        Assert.assertTrue(map.keySet().contains(new SimpleKey("1")));

        Thread.sleep(1000);

        Assert.assertFalse(map.keySet().contains(new SimpleKey("33")));
        Assert.assertFalse(map.keySet().contains(new SimpleKey("44")));
        Assert.assertTrue(map.keySet().contains(new SimpleKey("1")));
    }

    @Test
    public void testValues() throws InterruptedException {
        RMapCache<SimpleKey, SimpleValue> map = redisson.getMapCache("simple05");
        map.put(new SimpleKey("33"), new SimpleValue("44"), 1, TimeUnit.SECONDS);
        map.put(new SimpleKey("1"), new SimpleValue("2"));

        Assert.assertTrue(map.values().contains(new SimpleValue("44")));
        Assert.assertFalse(map.values().contains(new SimpleValue("33")));
        Assert.assertTrue(map.values().contains(new SimpleValue("2")));

        Thread.sleep(1000);

        Assert.assertFalse(map.values().contains(new SimpleValue("44")));
        Assert.assertFalse(map.values().contains(new SimpleValue("33")));
        Assert.assertTrue(map.values().contains(new SimpleValue("2")));
    }

    @Test
    public void testContainsValue() throws InterruptedException {
        RMapCache<SimpleKey, SimpleValue> map = redisson.getMapCache("simple01", new MsgPackJacksonCodec());
        Assert.assertFalse(map.containsValue(new SimpleValue("34")));
        map.put(new SimpleKey("33"), new SimpleValue("44"), 1, TimeUnit.SECONDS);

        Assert.assertTrue(map.containsValue(new SimpleValue("44")));
        Assert.assertFalse(map.containsValue(new SimpleValue("34")));

        Thread.sleep(1000);

        Assert.assertFalse(map.containsValue(new SimpleValue("44")));
    }

    @Test
    public void testContainsKey() throws InterruptedException {
        RMapCache<SimpleKey, SimpleValue> map = redisson.getMapCache("simple30");
        map.put(new SimpleKey("33"), new SimpleValue("44"), 1, TimeUnit.SECONDS);

        Assert.assertTrue(map.containsKey(new SimpleKey("33")));
        Assert.assertFalse(map.containsKey(new SimpleKey("34")));

        Thread.sleep(1000);

        Assert.assertFalse(map.containsKey(new SimpleKey("33")));
    }

    @Test
    public void testRemoveValue() {
        RMapCache<SimpleKey, SimpleValue> map = redisson.getMapCache("simple");
        map.put(new SimpleKey("1"), new SimpleValue("2"), 1, TimeUnit.SECONDS);

        boolean res = map.remove(new SimpleKey("1"), new SimpleValue("2"));
        Assert.assertTrue(res);

        SimpleValue val1 = map.get(new SimpleKey("1"));
        Assert.assertNull(val1);

        Assert.assertEquals(0, map.size());
    }

    @Test
    public void testRemoveValueFail() {
        ConcurrentMap<SimpleKey, SimpleValue> map = redisson.getMapCache("simple");
        map.put(new SimpleKey("1"), new SimpleValue("2"));

        boolean res = map.remove(new SimpleKey("2"), new SimpleValue("1"));
        Assert.assertFalse(res);

        boolean res1 = map.remove(new SimpleKey("1"), new SimpleValue("3"));
        Assert.assertFalse(res1);

        SimpleValue val1 = map.get(new SimpleKey("1"));
        Assert.assertEquals("2", val1.getValue());
    }


    @Test
    public void testReplaceOldValueFail() {
        ConcurrentMap<SimpleKey, SimpleValue> map = redisson.getMapCache("simple");
        map.put(new SimpleKey("1"), new SimpleValue("2"));

        boolean res = map.replace(new SimpleKey("1"), new SimpleValue("43"), new SimpleValue("31"));
        Assert.assertFalse(res);

        SimpleValue val1 = map.get(new SimpleKey("1"));
        Assert.assertEquals("2", val1.getValue());
    }

    @Test
    public void testReplaceOldValueSuccess() {
        ConcurrentMap<SimpleKey, SimpleValue> map = redisson.getMapCache("simple");
        map.put(new SimpleKey("1"), new SimpleValue("2"));

        boolean res = map.replace(new SimpleKey("1"), new SimpleValue("2"), new SimpleValue("3"));
        Assert.assertTrue(res);

        boolean res1 = map.replace(new SimpleKey("1"), new SimpleValue("2"), new SimpleValue("3"));
        Assert.assertFalse(res1);

        SimpleValue val1 = map.get(new SimpleKey("1"));
        Assert.assertEquals("3", val1.getValue());
    }

    @Test
    public void testReplaceValue() {
        ConcurrentMap<SimpleKey, SimpleValue> map = redisson.getMapCache("simple");
        map.put(new SimpleKey("1"), new SimpleValue("2"));

        SimpleValue res = map.replace(new SimpleKey("1"), new SimpleValue("3"));
        Assert.assertEquals("2", res.getValue());

        SimpleValue val1 = map.get(new SimpleKey("1"));
        Assert.assertEquals("3", val1.getValue());
    }


    @Test
    public void testReplace() {
        Map<SimpleKey, SimpleValue> map = redisson.getMapCache("simple");
        map.put(new SimpleKey("1"), new SimpleValue("2"));
        map.put(new SimpleKey("33"), new SimpleValue("44"));
        map.put(new SimpleKey("5"), new SimpleValue("6"));

        SimpleValue val1 = map.get(new SimpleKey("33"));
        Assert.assertEquals("44", val1.getValue());

        map.put(new SimpleKey("33"), new SimpleValue("abc"));
        SimpleValue val2 = map.get(new SimpleKey("33"));
        Assert.assertEquals("abc", val2.getValue());
    }

    @Test
    public void testScheduler() throws InterruptedException {
        RMapCache<SimpleKey, SimpleValue> map = redisson.getMapCache("simple3", new MsgPackJacksonCodec());
        Assert.assertNull(map.get(new SimpleKey("33")));

        map.put(new SimpleKey("33"), new SimpleValue("44"), 5, TimeUnit.SECONDS);
        map.put(new SimpleKey("10"), new SimpleValue("32"), 5, TimeUnit.SECONDS, 2, TimeUnit.SECONDS);
        map.put(new SimpleKey("01"), new SimpleValue("92"), 0, null, 2, TimeUnit.SECONDS);

        Assert.assertEquals(3, map.size());

        Thread.sleep(11000);

        Assert.assertEquals(0, map.size());

    }

    @Test
    public void testPutGet() throws InterruptedException {
        RMapCache<SimpleKey, SimpleValue> map = redisson.getMapCache("simple04", new MsgPackJacksonCodec());
        Assert.assertNull(map.get(new SimpleKey("33")));

        map.put(new SimpleKey("33"), new SimpleValue("44"), 2, TimeUnit.SECONDS);

        SimpleValue val1 = map.get(new SimpleKey("33"));
        Assert.assertEquals("44", val1.getValue());

        Thread.sleep(1000);

        Assert.assertEquals(1, map.size());
        SimpleValue val2 = map.get(new SimpleKey("33"));
        Assert.assertEquals("44", val2.getValue());
        Assert.assertEquals(1, map.size());

        Thread.sleep(1000);

        Assert.assertNull(map.get(new SimpleKey("33")));
    }

    @Test
    public void testPutIfAbsent() throws Exception {
        RMapCache<SimpleKey, SimpleValue> map = redisson.getMapCache("simple");
        SimpleKey key = new SimpleKey("1");
        SimpleValue value = new SimpleValue("2");
        map.put(key, value);
        Assert.assertEquals(value, map.putIfAbsent(key, new SimpleValue("3"), 1, TimeUnit.SECONDS));
        Assert.assertEquals(value, map.get(key));

        map.putIfAbsent(new SimpleKey("4"), new SimpleValue("4"), 1, TimeUnit.SECONDS);
        Assert.assertEquals(new SimpleValue("4"), map.get(new SimpleKey("4")));

        Thread.sleep(1000);

        Assert.assertNull(map.get(new SimpleKey("4")));

        SimpleKey key1 = new SimpleKey("2");
        SimpleValue value1 = new SimpleValue("4");
        Assert.assertNull(map.putIfAbsent(key1, value1, 2, TimeUnit.SECONDS));
        Assert.assertEquals(value1, map.get(key1));
    }

    @Test
    public void testSize() {
        Map<SimpleKey, SimpleValue> map = redisson.getMapCache("simple");

        map.put(new SimpleKey("1"), new SimpleValue("2"));
        map.put(new SimpleKey("3"), new SimpleValue("4"));
        map.put(new SimpleKey("5"), new SimpleValue("6"));
        Assert.assertEquals(3, map.size());

        map.put(new SimpleKey("1"), new SimpleValue("2"));
        map.put(new SimpleKey("3"), new SimpleValue("4"));
        Assert.assertEquals(3, map.size());

        map.put(new SimpleKey("1"), new SimpleValue("21"));
        map.put(new SimpleKey("3"), new SimpleValue("41"));
        Assert.assertEquals(3, map.size());

        map.put(new SimpleKey("51"), new SimpleValue("6"));
        Assert.assertEquals(4, map.size());

        map.remove(new SimpleKey("3"));
        Assert.assertEquals(3, map.size());
    }

    @Test
    public void testEmptyRemove() {
        RMapCache<Integer, Integer> map = redisson.getMapCache("simple");
        Assert.assertFalse(map.remove(1, 3));
        map.put(4, 5);
        Assert.assertTrue(map.remove(4, 5));
    }

    @Test
    public void testPutAsync() throws InterruptedException, ExecutionException {
        RMapCache<Integer, Integer> map = redisson.getMapCache("simple");
        RFuture<Integer> future = map.putAsync(2, 3);
        Assert.assertNull(future.get());

        Assert.assertEquals((Integer) 3, map.get(2));

        RFuture<Integer> future1 = map.putAsync(2, 4);
        Assert.assertEquals((Integer) 3, future1.get());

        Assert.assertEquals((Integer) 4, map.get(2));
    }

    @Test
    public void testRemoveAsync() throws InterruptedException, ExecutionException {
        RMapCache<Integer, Integer> map = redisson.getMapCache("simple");
        map.put(1, 3);
        map.put(3, 5);
        map.put(7, 8);

        Assert.assertEquals((Integer) 3, map.removeAsync(1).get());
        Assert.assertEquals((Integer) 5, map.removeAsync(3).get());
        Assert.assertNull(map.removeAsync(10).get());
        Assert.assertEquals((Integer) 8, map.removeAsync(7).get());
    }

    @Test
    public void testFastRemoveAsync() throws InterruptedException, ExecutionException {
        RMapCache<Integer, Integer> map = redisson.getMapCache("simple");
        map.put(1, 3);
        map.put(3, 5);
        map.put(4, 6);
        map.put(7, 8);

        Assert.assertEquals((Long) 3L, map.fastRemoveAsync(1, 3, 7).get());
        Thread.sleep(1);
        Assert.assertEquals(1, map.size());
    }

    @Test
    public void testFastPutIfAbsent() throws Exception {
        RMapCache<SimpleKey, SimpleValue> map = redisson.getMapCache("simple");
        SimpleKey key = new SimpleKey("1");
        SimpleValue value = new SimpleValue("2");
        map.put(key, value);
        assertThat(map.fastPutIfAbsent(key, new SimpleValue("3"))).isFalse();
        assertThat(map.get(key)).isEqualTo(value);

        SimpleKey key1 = new SimpleKey("2");
        SimpleValue value1 = new SimpleValue("4");
        assertThat(map.fastPutIfAbsent(key1, value1)).isTrue();
        assertThat(map.get(key1)).isEqualTo(value1);
        
        SimpleKey key2 = new SimpleKey("3");
        map.put(key2, new SimpleValue("31"), 500, TimeUnit.MILLISECONDS);
        assertThat(map.fastPutIfAbsent(key2, new SimpleValue("32"))).isFalse();
        
        Thread.sleep(500);
        assertThat(map.fastPutIfAbsent(key2, new SimpleValue("32"))).isTrue();
        assertThat(map.get(key2)).isEqualTo(new SimpleValue("32"));

    }

    @Test
    public void testFastPut() throws Exception {
        RMapCache<Integer, Integer> map = redisson.getMapCache("simple");
        Assert.assertTrue(map.fastPut(1, 2));
        Assert.assertFalse(map.fastPut(1, 3));
        Assert.assertEquals(1, map.size());
    }

    @Test
    public void testPutIdle() throws InterruptedException {
        RMapCache<Integer, Integer> map = redisson.getMapCache("simple");
        map.put(1, 2, 0, null, 2, TimeUnit.SECONDS);
        Thread.sleep(1000);
        assertThat(map.get(1)).isEqualTo(2);
        Thread.sleep(1000);
        assertThat(map.get(1)).isEqualTo(2);
        Thread.sleep(1000);
        assertThat(map.get(1)).isEqualTo(2);
        Thread.sleep(1000);
        assertThat(map.get(1)).isEqualTo(2);
        Thread.sleep(2100);
        assertThat(map.get(1)).isNull();
    }

    @Test
    public void testPutIfAbsentIdle() throws InterruptedException {
        RMapCache<Integer, Integer> map = redisson.getMapCache("simple");
        assertThat(map.putIfAbsent(1, 2, 0, null, 2, TimeUnit.SECONDS)).isNull();
        Thread.sleep(1000);
        assertThat(map.get(1)).isEqualTo(2);
        Thread.sleep(1000);
        assertThat(map.get(1)).isEqualTo(2);
        Thread.sleep(1000);
        assertThat(map.get(1)).isEqualTo(2);
        Thread.sleep(1000);
        assertThat(map.get(1)).isEqualTo(2);
        Thread.sleep(2100);
        assertThat(map.get(1)).isNull();
    }

    @Test
    public void testFastPutIdle() throws InterruptedException {
        RMapCache<Integer, Integer> map = redisson.getMapCache("simple");
        assertThat(map.fastPut(1, 2, 0, null, 2, TimeUnit.SECONDS)).isTrue();
        Thread.sleep(1000);
        assertThat(map.get(1)).isEqualTo(2);
        Thread.sleep(1000);
        assertThat(map.get(1)).isEqualTo(2);
        Thread.sleep(1000);
        assertThat(map.get(1)).isEqualTo(2);
        Thread.sleep(1000);
        assertThat(map.get(1)).isEqualTo(2);
        Thread.sleep(2100);
        assertThat(map.get(1)).isNull();
    }

    @Test
    public void testFastPutWithTTL() throws Exception {
        RMapCache<Integer, Integer> map = redisson.getMapCache("simple");
        Assert.assertTrue(map.fastPut(1, 2, 2, TimeUnit.SECONDS));
        Assert.assertFalse(map.fastPut(1, 2, 2, TimeUnit.SECONDS));
        Assert.assertEquals(1, map.size());
    }

    @Test
    public void testFastPutWithTTLandMaxIdle() throws Exception {
        RMapCache<Integer, Integer> map = redisson.getMapCache("simple");
        Assert.assertTrue(map.fastPut(1, 2, 200, TimeUnit.SECONDS, 100, TimeUnit.SECONDS));
        Assert.assertFalse(map.fastPut(1, 2, 200, TimeUnit.SECONDS, 100, TimeUnit.SECONDS));
        Assert.assertEquals(1, map.size());
    }

    @Test
    public void testEquals() {
        RMapCache<String, String> map = redisson.getMapCache("simple");
        map.put("1", "7");
        map.put("2", "4");
        map.put("3", "5");

        Map<String, String> testMap = new HashMap<String, String>();
        testMap.put("1", "7");
        testMap.put("2", "4");
        testMap.put("3", "5");

        Assert.assertEquals(testMap, map);
        Assert.assertEquals(testMap.hashCode(), map.hashCode());
    }

    @Test
    public void testExpireOverwrite() throws InterruptedException, ExecutionException {
        RMapCache<String, Integer> set = redisson.getMapCache("simple");
        set.put("123", 3, 1, TimeUnit.SECONDS);

        Thread.sleep(800);

        set.put("123", 3, 1, TimeUnit.SECONDS);

        Thread.sleep(800);
        Assert.assertEquals(3, (int)set.get("123"));

        Thread.sleep(200);

        Assert.assertFalse(set.containsKey("123"));
    }

    @Test
    public void testFastRemoveEmpty() throws Exception {
        RMapCache<Integer, Integer> map = redisson.getMapCache("simple");
        map.put(1, 3);
        Assert.assertEquals(0, map.fastRemove());
        Assert.assertEquals(1, map.size());
    }

    @Test(timeout = 5000)
    public void testDeserializationErrorReturnsErrorImmediately() throws Exception {
        redisson.getConfig().setCodec(new JsonJacksonCodec());

        RMapCache<String, SimpleObjectWithoutDefaultConstructor> map = redisson.getMapCache("deserializationFailure");
        SimpleObjectWithoutDefaultConstructor object = new SimpleObjectWithoutDefaultConstructor("test-val");

        Assert.assertEquals("test-val", object.getTestField());
        map.put("test-key", object);

        try {
            map.get("test-key");
            Assert.fail("Expected exception from map.get() call");
        } catch (Exception e) {
            e.printStackTrace();
        }
    }

    
    
    @Test
    public void testRMapCacheValues() {
        final RMapCache<String, String> map = redisson.getMapCache("testRMapCacheValues");
        map.put("1234", "5678", 1, TimeUnit.MINUTES, 60, TimeUnit.MINUTES);
        assertThat(map.values()).containsOnly("5678");
    }

    @Test
    public void testReadAllEntrySet() throws InterruptedException {
        RMapCache<Integer, String> map = redisson.getMapCache("simple12");
        map.put(1, "12");
        map.put(2, "33", 10, TimeUnit.MINUTES, 60, TimeUnit.MINUTES);
        map.put(3, "43");
        
        assertThat(map.readAllEntrySet()).isEqualTo(map.entrySet());
    }

    
    @Test
    public void testReadAllValues() {
        final RMapCache<String, String> map = redisson.getMapCache("testRMapCacheAllValues");
        map.put("1234", "5678", 1, TimeUnit.MINUTES, 60, TimeUnit.MINUTES);
        assertThat(map.readAllValues()).containsOnly("5678");
    }

    public static class SimpleObjectWithoutDefaultConstructor {

        private String testField;

        SimpleObjectWithoutDefaultConstructor(String testField) {
            this.testField = testField;
        }

        public String getTestField() {
            return testField;
        }

        public void setTestField(String testField) {
            this.testField = testField;
        }
    }
    
    @Test
<<<<<<< HEAD
    public void testIssue827() {
        RMapCache<String, Object> mapCache = redisson.getMapCache("test_put_if_absent", StringCodec.INSTANCE);
        mapCache.putIfAbsent("4", 0L, 10000L, TimeUnit.SECONDS);
        mapCache.addAndGet("4", 1L);
        mapCache.putIfAbsent("4", 0L);
        Assert.assertEquals("1", mapCache.get("4"));
        mapCache = redisson.getMapCache("test_put_if_absent_1", StringCodec.INSTANCE);
        mapCache.putIfAbsent("4", 0L);
        mapCache.addAndGet("4", 1L);
        mapCache.putIfAbsent("4", 0L);
        Assert.assertEquals("1", mapCache.get("4"));
        RMap map = redisson.getMap("test_put_if_absent_2", StringCodec.INSTANCE);
        map.putIfAbsent("4", 0L);
        map.addAndGet("4", 1L);
        map.putIfAbsent("4", 0L);
        Assert.assertEquals("1", map.get("4"));
        RMapCache<String, Object> mapCache1 = redisson.getMapCache("test_put_if_absent_3");
        Object currValue = mapCache1.putIfAbsent("4", 1.23, 10000L, TimeUnit.SECONDS);
        Object updatedValue = mapCache1.addAndGet("4", 1D);
        System.out.println("updatedValue: " + updatedValue);
        Assert.assertEquals(2.23, mapCache1.get("4"));
    }

=======
    public void testFastPutIfAbsentWithTTL() throws Exception {
        RMapCache<SimpleKey, SimpleValue> map = redisson.getMapCache("simpleTTL");
        SimpleKey key = new SimpleKey("1");
        SimpleValue value = new SimpleValue("2");
        map.fastPutIfAbsent(key, value, 1, TimeUnit.SECONDS);
        assertThat(map.fastPutIfAbsent(key, new SimpleValue("3"), 1, TimeUnit.SECONDS)).isFalse();
        assertThat(map.get(key)).isEqualTo(value);
        
        Thread.sleep(1100);
        
        assertThat(map.fastPutIfAbsent(key, new SimpleValue("3"), 1, TimeUnit.SECONDS)).isTrue();
        assertThat(map.get(key)).isEqualTo(new SimpleValue("3"));
        
        assertThat(map.fastPutIfAbsent(key, new SimpleValue("4"), 1, TimeUnit.SECONDS)).isFalse();
        assertThat(map.get(key)).isEqualTo(new SimpleValue("3"));
        
        Thread.sleep(1100);
        assertThat(map.fastPutIfAbsent(key, new SimpleValue("4"), 1, TimeUnit.SECONDS, 500, TimeUnit.MILLISECONDS)).isTrue();
        
        Thread.sleep(550);
        assertThat(map.fastPutIfAbsent(key, new SimpleValue("5"), 1, TimeUnit.SECONDS, 500, TimeUnit.MILLISECONDS)).isTrue();

    }
>>>>>>> a91d5422
}<|MERGE_RESOLUTION|>--- conflicted
+++ resolved
@@ -842,7 +842,6 @@
     }
     
     @Test
-<<<<<<< HEAD
     public void testIssue827() {
         RMapCache<String, Object> mapCache = redisson.getMapCache("test_put_if_absent", StringCodec.INSTANCE);
         mapCache.putIfAbsent("4", 0L, 10000L, TimeUnit.SECONDS);
@@ -866,7 +865,8 @@
         Assert.assertEquals(2.23, mapCache1.get("4"));
     }
 
-=======
+    
+    @Test
     public void testFastPutIfAbsentWithTTL() throws Exception {
         RMapCache<SimpleKey, SimpleValue> map = redisson.getMapCache("simpleTTL");
         SimpleKey key = new SimpleKey("1");
@@ -890,5 +890,4 @@
         assertThat(map.fastPutIfAbsent(key, new SimpleValue("5"), 1, TimeUnit.SECONDS, 500, TimeUnit.MILLISECONDS)).isTrue();
 
     }
->>>>>>> a91d5422
 }